--- conflicted
+++ resolved
@@ -5,8 +5,8 @@
 If dynamic metadata is found, the whole file is parsed through and a 
 metadata JSON file is generated for use with x265/other encoders.
 
-<<<<<<< HEAD
-Usage, in CLI:
+Usage:
+
 hdr10plus_parser.exe "path/to/file.hevc"
 
 ## License
@@ -27,9 +27,4 @@
 submitted
 for inclusion in the work by you, as defined in the Apache-2.0 license, 
 shall be
-dual licensed as above, without any additional terms or conditions.
-=======
-Usage:
-
-hdr10plus_parser.exe "path/to/file.hevc"
->>>>>>> dc59d976
+dual licensed as above, without any additional terms or conditions.